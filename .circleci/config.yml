# reusable anchors
_machine_defaults: &machine_defaults
  environment:
    TZ: "/usr/share/zoneinfo/America/Los_Angeles"
    SCRATCH: "/scratch"
  machine:
    image: ubuntu-2204:current
    docker_layer_caching: true
  working_directory: /tmp/src/sdcflows
  resource_class: large

_python_defaults: &python_defaults
  docker:
<<<<<<< HEAD
    - image: cimg/python:3.10.9
  working_directory: /tmp/src/sdcflows

_docker_auth: &docker_auth
  name: Docker authentication
  command: |
    if [[ -n $DOCKER_PAT ]]; then
      echo "$DOCKER_PAT" | docker login -u $DOCKER_USER --password-stdin
    fi

_setup_docker_registry: &setup_docker_registry
  name: Set up Docker registry
  command: |
    if [[ -f /tmp/images/registry.tar.gz ]]; then
      echo "Loading saved registry image"
      docker load < /tmp/images/registry.tar.gz
    else
      echo "Pulling registry image from DockerHub"
      docker pull registry:2
    fi
    docker run -d -p 5000:5000 --restart=always --name=registry \
        -v /tmp/docker:/var/lib/registry registry:2

_pull_from_registry: &pull_from_registry
  name: Pull and tag image from local registry
  command: |
    docker pull localhost:5000/sdcflows
    docker tag localhost:5000/sdcflows nipreps/sdcflows:latest

version: 2.1
orbs:
  docker: circleci/docker@2.1.4

jobs:
  cache_test_data:
    docker: # executor type
      - image: nipreps/miniconda:py39_2209.01
        auth:
          username: $DOCKER_USER
          password: $DOCKER_PAT

=======
    - image: node:8.10.0
  working_directory: /tmp/gh-pages
  steps:
    - run:
        name: Check whether this is the original repo
        command: |
          if [[ "$CIRCLE_PROJECT_USERNAME" != "nipreps" ]]; then
              echo "Not in nipreps/sdcflows - skipping docs deploy."
              circleci step halt
          fi
    - add_ssh_keys:
        fingerprints:
          - "46:48:1e:6d:00:0e:f2:f8:e5:aa:b9:aa:da:eb:59:4e"
    - run:
        name: Install gh-pages tool
        command: |
          npm install -g --silent gh-pages@2.0.1
    - checkout
    - run:
        name: Set git settings
        command: |
          git config user.email "nipreps@gmail.com"
          git config user.name "Documentation Push"
    - attach_workspace:
        at: docs/_build
    - run:
        name: Disable jekyll builds
        command: touch docs/_build/html/.nojekyll
    - run:
        name: Deploy docs to gh-pages branch
        command: gh-pages --dotfiles --message "doc(update) [skip ci]" --dist docs/_build/html

version: 2.1
orbs:
  docker: circleci/docker@1.6.0

jobs:
  cache_test_data:
    docker:
      - image: cimg/python:3.9.16
>>>>>>> 08152b2a
    working_directory: /tmp/data
    environment:
      - TEMPLATEFLOW_HOME: /tmp/templateflow
    steps:
<<<<<<< HEAD
      - checkout:
          path: /tmp/src/sdcflows
=======
      - restore_cache:
          keys:
            - env-v2-{{ .Branch }}-
            - env-v2-maint/1.3.x-
            - env-v2-
      - restore_cache:
          keys:
            - data-v2-{{ .Branch }}-
            - data-v2-maint/1.3.x-
            - data-v2-
>>>>>>> 08152b2a

      - run: 
          name: Configure git (pacify datalad)
          command: |
<<<<<<< HEAD
            git config --global user.name "First Last"
            git config --global user.email "email@domain.com"

      - restore_cache:
          keys:
            - data-v6-{{ .Branch }}-{{ .Revision }}
            - data-v6--{{ .Revision }}
            - data-v6-{{ .Branch }}-
            - data-v6-main-
            - data-v6-
=======
            if [[ ! -d /usr/lib/git-annex.linux ]]; then
              wget -O- http://neuro.debian.net/lists/jammy.us-nh.full | sudo tee /etc/apt/sources.list.d/neurodebian.sources.list
              sudo apt-key adv --recv-keys --keyserver hkps://keyserver.ubuntu.com 0xA5D32F012649A5A9
              sudo apt-get update && sudo apt-get install -y --no-install-recommends git-annex-standalone
            fi
            git config --global user.name 'NiPreps Bot'
            git config --global user.email 'nipreps@gmail.com'
>>>>>>> 08152b2a

      - run:
          name: Ensure some templates are cached
          command: |
<<<<<<< HEAD
=======
            pip install --no-cache-dir -U pip
            pip install --no-cache-dir -U datalad
            pip install --no-cache-dir -U templateflow
>>>>>>> 08152b2a
            python -c "from templateflow import api as tfapi; \
                       tfapi.get('MNI152NLin2009cAsym', resolution=2, desc='brain', suffix='mask'); \
                       tfapi.get('MNI152NLin2009cAsym', resolution=2, desc='fMRIPrep', suffix='boldref');"

<<<<<<< HEAD
=======
      - save_cache:
          key: env-v2-{{ .Branch }}-{{ .BuildNum }}
          paths:
            - /tmp/cache/git-annex-standalone.tar.gz
            - /usr/bin/git-annex
            - /usr/bin/git-annex-shell
            - /usr/lib/git-annex.linux

>>>>>>> 08152b2a
      - run:
          name: Install ds001600
          command: |
            datalad install -r https://github.com/nipreps-data/ds001600.git
            datalad update -r --merge -d ds001600/
            datalad get -r -d ds001600/ ds001600/sub-1/

      - run:
          name: Install HCP/sub-101006
          command: |
            datalad install -r https://github.com/nipreps-data/HCP101006.git
            datalad update -r --merge -d HCP101006/
            datalad get -r -d HCP101006

      - run:
          name: Install ds001771
          command: |
            datalad install -r https://github.com/nipreps-data/ds001771.git
            datalad update -r --merge -d ds001771/
            datalad get -r -d ds001771/ ds001771/sub-36/*
            datalad get -r -d ds001771/derivatives ds001771/derivatives/openneuro/sub-36/*

      - run:
          name: Install ds000206
          command: |
            datalad install -r https://github.com/nipreps-data/ds000206.git
            datalad update -r --merge -d ds000206/
            datalad get -r -d ds000206/ ds000206/sub-05/*

      - run:
          name: Install ds000054
          command: |
            datalad install -r https://github.com/nipreps-data/ds000054.git
            datalad update -r --merge -d ds000054/
            datalad get -r -J 2 -d ds000054/ ds000054/* ds000054/derivatives/*

      - run:
          name: Install Brain extraction tests
          command: |
            datalad install -r https://gin.g-node.org/nipreps-data/brain-extraction-tests
            datalad update --merge -d brain-extraction-tests/
            datalad get -r -J 2 -d brain-extraction-tests

      - save_cache:
          key: data-v6-{{ .Branch }}-{{ .Revision }}
          paths:
            - /tmp/data
            - /tmp/templateflow

      - restore_cache:
          keys:
            - freesurfer-v0-{{ .BuildNum }}
            - freesurfer-v0-
      - run:
          name: Pull FreeSurfer down
          command: |
            if [[ ! -d /tmp/freesurfer ]]; then
              curl -sSL https://surfer.nmr.mgh.harvard.edu/pub/dist/freesurfer/6.0.1/freesurfer-Linux-centos6_x86_64-stable-pub-v6.0.1.tar.gz | tar zxv --no-same-owner -C /tmp \
                   --exclude='freesurfer/diffusion' \
                   --exclude='freesurfer/docs' \
                   --exclude='freesurfer/fsfast' \
                   --exclude='freesurfer/lib/cuda' \
                   --exclude='freesurfer/lib/qt' \
                   --exclude='freesurfer/matlab' \
                   --exclude='freesurfer/mni/share/man' \
                   --exclude='freesurfer/subjects/fsaverage_sym' \
                   --exclude='freesurfer/subjects/fsaverage3' \
                   --exclude='freesurfer/subjects/fsaverage4' \
                   --exclude='freesurfer/subjects/cvs_avg35' \
                   --exclude='freesurfer/subjects/cvs_avg35_inMNI152' \
                   --exclude='freesurfer/subjects/bert' \
                   --exclude='freesurfer/subjects/lh.EC_average' \
                   --exclude='freesurfer/subjects/rh.EC_average' \
                   --exclude='freesurfer/subjects/sample-*.mgz' \
                   --exclude='freesurfer/subjects/V1_average' \
                   --exclude='freesurfer/trctrain'
              pushd /tmp/freesurfer
              echo "${FS_LICENSE_CONTENT}" | base64 -d | sh
            else
              echo "FreeSurfer was cached."
              circleci step halt
            fi
      - save_cache:
          key: freesurfer-v0-{{ .BuildNum }}
          paths:
            - /tmp/freesurfer

  build_n_pytest:
<<<<<<< HEAD
    <<: *machine_defaults
    working_directory: /tmp/tests
=======
    machine:
      image: ubuntu-2204:2022.10.2
    working_directory: /tmp/src/sdcflows
    environment:
      TZ: "/usr/share/zoneinfo/America/Los_Angeles"
>>>>>>> 08152b2a
    steps:
      - checkout:
          path: /tmp/src/sdcflows
      - restore_cache:
          keys:
            - build-v3-{{ .Branch }}-{{ epoch }}
            - build-v3-{{ .Branch }}-
            - build-v3-maint/1.3.x-
          paths:
            - /tmp/docker
      - docker/install-docker-credential-helper
      - run: *docker_auth
      - run: *setup_docker_registry
      - run:
          name: Pull Ubuntu/jammy image
          command: |
            set +e
            docker pull localhost:5000/ubuntu
            success=$?
            set -e
            if [[ "$success" = "0" ]]; then
                echo "Pulling from local registry"
                docker tag localhost:5000/ubuntu ubuntu:jammy
            else
                echo "Pulling from Docker Hub"
                docker pull ubuntu:jammy
                docker tag ubuntu:jammy localhost:5000/ubuntu
                docker push localhost:5000/ubuntu
            fi
      - run:
          name: Pull SDCFlows Docker image
          command: |
            set +e
            docker pull localhost:5000/sdcflows
            success=$?
            set -e
            if [[ "$success" = "0" ]]; then
                echo "Pulling from local registry"
                docker tag localhost:5000/sdcflows nipreps/sdcflows:latest
                docker tag localhost:5000/sdcflows nipreps/sdcflows
            else
<<<<<<< HEAD
                echo "Pulling from Docker Hub"
                docker pull nipreps/sdcflows:latest
=======
                LATEST=$( git describe --abbrev=0 )
                echo "Pulling nipreps/sdcflows:$LATEST from Docker Hub"
                docker pull ubuntu:xenial-20191010
                docker tag ubuntu:xenial-20191010 localhost:5000/ubuntu
                docker push localhost:5000/ubuntu
                docker pull nipreps/sdcflows:$LATEST
                docker tag nipreps/sdcflows:$LATEST nipreps/sdcflows:latest
>>>>>>> 08152b2a
            fi
      - run:
          name: Build Docker image
          working_directory: /tmp/src/sdcflows
          no_output_timeout: 60m
          command: |
<<<<<<< HEAD
            export PY3=$( pyenv versions | awk '/^\* 3/ { print $2 }' )
            pyenv local $PY3
            python3 -m pip install --upgrade setuptools setuptools_scm pip
=======
            python3 -m pip install --upgrade pip
            python3 -m pip install --upgrade "setuptools_scm[toml]"
>>>>>>> 08152b2a

            # Get version, update files.
            THISVERSION=$( python3 -m setuptools_scm )
            if [[ ${THISVERSION:0:1} == "0" ]] ; then
              echo "WARNING: latest git tag could not be found"
              echo "Please, make sure you fetch all tags from upstream with"
              echo "the command ``git fetch --tags --verbose`` and push"
              echo "them to your fork with ``git push origin --tags``"
            fi
            # Build docker image
            docker build --rm \
                --cache-from=nipreps/sdcflows \
                -t nipreps/sdcflows:latest \
                --build-arg BUILD_DATE=`date -u +"%Y-%m-%dT%H:%M:%SZ"` \
                --build-arg VCS_REF=`git rev-parse --short HEAD` \
                --build-arg VERSION="${CIRCLE_TAG:-$THISVERSION}" . \
                | tee build-output.log
            echo "${CIRCLE_TAG:-$THISVERSION}" >> /tmp/.local-version.txt
      - run:
          name: Check Docker image
          working_directory: /tmp/src/sdcflows
          command: |
            export PY3=$( pyenv versions | awk '/^\* 3/ { print $2 }' )
            pyenv local $PY3
            # Get version, update files.
            THISVERSION=$( python3 -m setuptools_scm )
            BUILT_VERSION=$( docker run --rm --entrypoint=python nipreps/sdcflows:latest -c "import sdcflows; print(sdcflows.__version__)" )
            BUILT_VERSION=${BUILT_VERSION%$'\r'}
            echo "VERSION: \"$THISVERSION\""
            echo "BUILT: \"$BUILT_VERSION\""
            set -e
            test "$BUILT_VERSION" = "$THISVERSION"
      - run:
          name: Docker push to local registry
          no_output_timeout: 40m
          command: |
            docker tag nipreps/sdcflows:latest localhost:5000/sdcflows
            docker push localhost:5000/sdcflows
      - run:
          name: Docker registry garbage collection
          command: |
            docker exec -it registry /bin/registry garbage-collect --delete-untagged \
                /etc/docker/registry/config.yml
      - save_cache:
          key: build-v3-{{ .Branch }}-{{ epoch }}
          paths:
            - /tmp/docker

      - restore_cache:
          keys:
            - freesurfer-v0-{{ .BuildNum }}
            - freesurfer-v0-
      - restore_cache:
          keys:
<<<<<<< HEAD
            - data-v6-{{ .Branch }}-{{ .Revision }}
            - data-v6--{{ .Revision }}
            - data-v6-{{ .Branch }}-
            - data-v6-main-
            - data-v6-

=======
            - data-v2-{{ .Branch }}-
            - data-v2-maint/1.3.x-
            - data-v2-
>>>>>>> 08152b2a
      - restore_cache:
          keys:
            - workdir-v2-{{ .Branch }}-
            - workdir-v2-maint/1.3.x-
            - workdir-v2-
      - run:
          name: Refreshing cached intermediate results
          working_directory: /tmp/src/sdcflows
          command: |
            COMMIT_MSG=$( git log --format=oneline -n 1 $CIRCLE_SHA1 )
            set +e
            do_refresh="$( echo "${COMMIT_MSG}" | grep -i -E '\[refresh[ _]?cache\]' )"
            set -e
            if [[ "x${do_refresh}" = "x" ]]; then
              echo "Did not refresh the workdir."
            else
              wget --retry-connrefused --waitretry=5 --read-timeout=20 --timeout=15 -t 0 -q \
                  -O /tmp/data/workdir.tar.gz "https://files.osf.io/v1/resources/9sy2a/providers/osfstorage/5dcabd60a1cd9e000c751b3c"
              rm -rf /tmp/work
              mkdir -p /tmp/work
              pushd /tmp/work
              tar xzfv /tmp/data/workdir.tar.gz --strip 1
              popd
            fi

            wipe_dir=$( echo "${COMMIT_MSG}" | sed -n 's/.*\[wipe \([a-zA-Z0-9_\*]*\)\].*/\1/p' )
            if [[ "x${wipe_dir}" != "x" ]]; then
              path=/tmp/work/${wipe_dir}
              echo "Found tag [wipe ${wipe_dir}] - clearing up $path ..."
              rm -rf ${path}
            fi
      - run:
          name: Run tests
          no_output_timeout: 2h
          command: |
            mkdir -p /tmp/work
            docker run -it --rm -w /src/sdcflows \
                -e TEST_WORK_DIR=/work \
                -e TEST_DATA_HOME=/data \
                -e TEST_OUTPUT_DIR=/out \
                -e COVERAGE_FILE=/out/.coverage \
                -e FS_LICENSE=/opt/freesurfer/license.txt \
                -v /tmp/data:/data:ro \
                -v /tmp/src:/src \
                -v /tmp/tests:/out \
                -v /tmp/work:/work \
                -v /tmp/freesurfer:/opt/freesurfer:ro  \
                -v /tmp/templateflow:/home/sdcflows/.cache/templateflow \
                nipreps/sdcflows:latest \
                pytest -v --junit-xml=/out/pytest.xml \
                       --cov sdcflows --cov-report xml:/out/unittests.xml \
                       sdcflows/
      - save_cache:
          key: workdir-v2-{{ .Branch }}-{{ .BuildNum }}
          paths:
            - /tmp/work
      - store_artifacts:
          path: /tmp/tests
      - store_test_results:
          path: /tmp/tests

      - run:
          name: Submit unit test coverage
          working_directory: /tmp/src/sdcflows
          command: |
            export PY3=$( pyenv versions | awk '/^\* 3/ { print $2 }' )
            pyenv local $PY3
            python3 -m pip install codecov
            python3 -m codecov --file /tmp/tests/unittests.xml \
                --flags unittests -e CIRCLE_JOB

  build_docs:
    docker:
<<<<<<< HEAD
      - image: python:3.8.5
=======
      - image: cimg/python:3.9.16
>>>>>>> 08152b2a
    working_directory: /tmp/gh-pages
    environment:
      - FSLOUTPUTTYPE: NIFTI
      - SUBJECTS_DIR: /tmp/subjects
    steps:
      - checkout
      - run:
          name: Create subjects folder
          command: mkdir -p $SUBJECTS_DIR
      - run:
          name: Install Graphviz
<<<<<<< HEAD
          command: |
            apt-get update -y
            apt-get install -y --no-install-recommends graphviz
=======
          command: sudo apt-get update && sudo apt-get -y install --no-install-recommends graphviz
>>>>>>> 08152b2a
      - run:
          name: Install deps
          command: |
            python -m venv /tmp/venv
            source /tmp/venv/bin/activate
            python -m pip install -U pip setuptools_scm
            pip install --no-cache-dir -r docs/requirements.txt
<<<<<<< HEAD
      - run:
          name: Build only this commit
          command: |
            source /tmp/venv/bin/activate
            python -m setuptools_scm
            BRANCH=$( echo $CIRCLE_BRANCH | sed 's+/+_+g' )
            make -C docs SPHINXOPTS="-W" BUILDDIR="$HOME/docs" OUTDIR=${CIRCLE_TAG:-$BRANCH} html
=======
            pip install --no-cache-dir "setuptools_scm[toml]"
            python -m setuptools_scm
      - run:
          name: Build only this commit
          command: make -C docs SPHINXOPTS="-W" BUILDDIR="$HOME/docs" OUTDIR=no_version_html html
      - store_artifacts:
          path: /home/circleci/docs/no_version_html
          destination: noversion
      - run:
          name: Stop or generate versioned docs?
          command: |
            set +e
            force_versioned="$( git log --format=oneline -n 1 $CIRCLE_SHA1 | grep -i -E '\[docs?[ _]?versions?\]' )"
            set -e
            if [[ "x${CIRCLE_TAG}" = "x" && "${CIRCLE_BRANCH}" != "master" && "x${force_versioned}" = "x" ]]; then
              echo "Not a tag or master branch - skipping versioned docs."
              circleci step halt
            fi
      - run:
          name: Clean-up nonversioned docs.
          command: make -C docs clean
      - restore_cache:
          keys:
            - docs-v2-{{ .Branch }}-{{ .Revision }}
            - docs-v2-{{ .Branch }}-
            - docs-v2-maint/1.3.x
            - docs-v2-
          paths:
            - ./docs/_build
      - run:
          name: Generate Versioned Docs
          command: |
            BRANCH=$( echo $CIRCLE_BRANCH | sed 's+/+_+g' )
            make -C docs SPHINXOPTS="-W" BUILDDIR="$HOME/docs" OUTDIR=${CIRCLE_TAG:-$BRANCH} html
      - save_cache:
          key: docs-v2-{{ .Branch }}-{{ .Revision }}
          paths:
            - ./docs/_build
      - persist_to_workspace:
          root: docs/_build
          paths: html
>>>>>>> 08152b2a
      - store_artifacts:
          path: ~/docs/

  deploy_docker:
<<<<<<< HEAD
    <<: *machine_defaults
=======
    machine:
      image: ubuntu-2204:2022.10.2
    working_directory: /tmp/src/
>>>>>>> 08152b2a
    steps:
      - restore_cache:
          keys:
            - build-v3-{{ .Branch }}-{{ epoch }}
            - build-v3-{{ .Branch }}-
            - build-v3-maint/1.3.x-
            - build-v3-
          paths:
            - /tmp/docker
      - docker/install-docker-credential-helper
      - run: *docker_auth
      - run: *setup_docker_registry
      - run: *pull_from_registry
      - run:
          name: Deploy to Docker Hub
          no_output_timeout: 40m
          command: |
            if [[ -n "$DOCKER_PAT" ]]; then
<<<<<<< HEAD
              docker push nipreps/sdcflows:latest
=======
              docker login -u $DOCKER_USER -p $DOCKER_PAT
>>>>>>> 08152b2a
              docker tag nipreps/sdcflows nipreps/sdcflows:$CIRCLE_TAG
              docker push nipreps/sdcflows:$CIRCLE_TAG
            fi

  test_package:
<<<<<<< HEAD
    <<: *python_defaults
=======
    docker:
      - image: cimg/python:3.9.16
    working_directory: /tmp/src/sdcflows
>>>>>>> 08152b2a
    steps:
      - checkout
      - run:
          name: Prepare environment & build
          command: |
            python -m venv /tmp/buildenv
            source /tmp/buildenv/bin/activate
<<<<<<< HEAD
            python -m pip install -U build twine setuptools_scm
            python -m build -s -w
            python -m twine check dist/*
=======
            python3 -m pip install --upgrade pip build twine
            python3 -m build
            twine check dist/sdcflows*
>>>>>>> 08152b2a
      - store_artifacts:
          path: /tmp/src/sdcflows/dist
      - persist_to_workspace:
          root: /tmp/src/sdcflows
          paths: dist

      - run:
<<<<<<< HEAD
          name: Validate version
          command: |
            source /tmp/buildenv/bin/activate
            THISVERSION=$( python -m setuptools_scm )
            python -m pip install dist/*.whl
            mkdir empty
            cd empty
            INSTALLED=$( python -c 'import sdcflows; print(sdcflows.__version__)' )
            test "${CIRCLE_TAG:-$THISVERSION}" == "$INSTALLED"

  deploy_pypi:
    <<: *python_defaults
=======
          name: Install on separate environment and check version [sdist]
          command: |
            python3 -m venv /tmp/install_sdist
            source /tmp/install_sdist/bin/activate
            python3 -m pip install --upgrade pip setuptools_scm
            THISVERSION=$( python3 -m setuptools_scm )
            THISVERSION=${CIRCLE_TAG:-$THISVERSION}
            python3 -m pip install dist/sdcflows*.tar.gz
            INSTALLED_VERSION=$(python3 -c 'import sdcflows as sdc; print(sdc.__version__, end="")')
            echo "VERSION: \"${THISVERSION}\""
            echo "INSTALLED: \"${INSTALLED_VERSION}\""
            test "${INSTALLED_VERSION}" = "${THISVERSION}"
      - run:
          name: Install on separate environment and check version [wheel]
          command: |
            python3 -m venv /tmp/install_wheel
            source /tmp/install_wheel/bin/activate
            python3 -m pip install --upgrade pip setuptools_scm
            THISVERSION=$( python3 -m setuptools_scm )
            THISVERSION=${CIRCLE_TAG:-$THISVERSION}
            python3 -m pip install dist/sdcflows*.whl
            INSTALLED_VERSION=$(python3 -c 'import sdcflows as sdc; print(sdc.__version__, end="")')
            echo "VERSION: \"${THISVERSION}\""
            echo "INSTALLED: \"${INSTALLED_VERSION}\""
            test "${INSTALLED_VERSION}" = "${THISVERSION}"

  deploy_pypi:
    docker:
      - image: cimg/python:3.9.16
    working_directory: /tmp/src/sdcflows
>>>>>>> 08152b2a
    steps:
      - attach_workspace:
          at: /tmp/src/sdcflows
      - run:
          name: Upload to Pypi
          command: |
<<<<<<< HEAD
            python -m pip install twine
            python -m twine check dist/*
            python -m twine upload dist/* --non-interactive
=======
            python3 -m venv /tmp/upload
            source /tmp/upload/bin/activate
            python3 -m pip install twine
            python3 -m twine check dist/*
            python3 -m twine upload dist/* --non-interactive

  deploy_docs_tag:
    <<: *docs
>>>>>>> 08152b2a

workflows:
  version: 2
  build_deploy:
    jobs:
      - cache_test_data:
          context:
            - nipreps-common
            - fs-license
          filters:
            branches:
              ignore:
                - /docs?\/.*/
            tags:
              only: /.*/

      - build_n_pytest:
          requires:
            - cache_test_data
          filters:
            branches:
              ignore:
                - /docs?\/.*/
            tags:
              only: /.*/

      - test_package:
          context:
            - nipreps-common
          filters:
            branches:
              ignore:
                - /docs?\/.*/
                - /tests?\/.*/
            tags:
              only: /.*/

      - deploy_pypi:
          context:
            - nipreps-common
          requires:
            - build_docs
            - test_package
            - build_n_pytest
          filters:
            branches:
              ignore: /.*/
            tags:
              only: /.*/

      - deploy_docker:
          context:
            - nipreps-common
          requires:
            - deploy_pypi
          filters:
            branches:
              ignore: /.*/
            tags:
              only: /.*/

      - build_docs:
          filters:
            branches:
              ignore:
                - /tests?\/.*/
            tags:
<<<<<<< HEAD
=======
              only: /.*/

      - deploy_docs_tag:
          requires:
            - deploy_docker
          filters:
            branches:
              ignore: /.*/
            tags:
>>>>>>> 08152b2a
              only: /.*/<|MERGE_RESOLUTION|>--- conflicted
+++ resolved
@@ -11,7 +11,6 @@
 
 _python_defaults: &python_defaults
   docker:
-<<<<<<< HEAD
     - image: cimg/python:3.10.9
   working_directory: /tmp/src/sdcflows
 
@@ -53,72 +52,16 @@
           username: $DOCKER_USER
           password: $DOCKER_PAT
 
-=======
-    - image: node:8.10.0
-  working_directory: /tmp/gh-pages
-  steps:
-    - run:
-        name: Check whether this is the original repo
-        command: |
-          if [[ "$CIRCLE_PROJECT_USERNAME" != "nipreps" ]]; then
-              echo "Not in nipreps/sdcflows - skipping docs deploy."
-              circleci step halt
-          fi
-    - add_ssh_keys:
-        fingerprints:
-          - "46:48:1e:6d:00:0e:f2:f8:e5:aa:b9:aa:da:eb:59:4e"
-    - run:
-        name: Install gh-pages tool
-        command: |
-          npm install -g --silent gh-pages@2.0.1
-    - checkout
-    - run:
-        name: Set git settings
-        command: |
-          git config user.email "nipreps@gmail.com"
-          git config user.name "Documentation Push"
-    - attach_workspace:
-        at: docs/_build
-    - run:
-        name: Disable jekyll builds
-        command: touch docs/_build/html/.nojekyll
-    - run:
-        name: Deploy docs to gh-pages branch
-        command: gh-pages --dotfiles --message "doc(update) [skip ci]" --dist docs/_build/html
-
-version: 2.1
-orbs:
-  docker: circleci/docker@1.6.0
-
-jobs:
-  cache_test_data:
-    docker:
-      - image: cimg/python:3.9.16
->>>>>>> 08152b2a
     working_directory: /tmp/data
     environment:
       - TEMPLATEFLOW_HOME: /tmp/templateflow
     steps:
-<<<<<<< HEAD
       - checkout:
           path: /tmp/src/sdcflows
-=======
-      - restore_cache:
-          keys:
-            - env-v2-{{ .Branch }}-
-            - env-v2-maint/1.3.x-
-            - env-v2-
-      - restore_cache:
-          keys:
-            - data-v2-{{ .Branch }}-
-            - data-v2-maint/1.3.x-
-            - data-v2-
->>>>>>> 08152b2a
 
       - run: 
           name: Configure git (pacify datalad)
           command: |
-<<<<<<< HEAD
             git config --global user.name "First Last"
             git config --global user.email "email@domain.com"
 
@@ -129,40 +72,14 @@
             - data-v6-{{ .Branch }}-
             - data-v6-main-
             - data-v6-
-=======
-            if [[ ! -d /usr/lib/git-annex.linux ]]; then
-              wget -O- http://neuro.debian.net/lists/jammy.us-nh.full | sudo tee /etc/apt/sources.list.d/neurodebian.sources.list
-              sudo apt-key adv --recv-keys --keyserver hkps://keyserver.ubuntu.com 0xA5D32F012649A5A9
-              sudo apt-get update && sudo apt-get install -y --no-install-recommends git-annex-standalone
-            fi
-            git config --global user.name 'NiPreps Bot'
-            git config --global user.email 'nipreps@gmail.com'
->>>>>>> 08152b2a
 
       - run:
           name: Ensure some templates are cached
           command: |
-<<<<<<< HEAD
-=======
-            pip install --no-cache-dir -U pip
-            pip install --no-cache-dir -U datalad
-            pip install --no-cache-dir -U templateflow
->>>>>>> 08152b2a
             python -c "from templateflow import api as tfapi; \
                        tfapi.get('MNI152NLin2009cAsym', resolution=2, desc='brain', suffix='mask'); \
                        tfapi.get('MNI152NLin2009cAsym', resolution=2, desc='fMRIPrep', suffix='boldref');"
 
-<<<<<<< HEAD
-=======
-      - save_cache:
-          key: env-v2-{{ .Branch }}-{{ .BuildNum }}
-          paths:
-            - /tmp/cache/git-annex-standalone.tar.gz
-            - /usr/bin/git-annex
-            - /usr/bin/git-annex-shell
-            - /usr/lib/git-annex.linux
-
->>>>>>> 08152b2a
       - run:
           name: Install ds001600
           command: |
@@ -239,8 +156,7 @@
                    --exclude='freesurfer/subjects/sample-*.mgz' \
                    --exclude='freesurfer/subjects/V1_average' \
                    --exclude='freesurfer/trctrain'
-              pushd /tmp/freesurfer
-              echo "${FS_LICENSE_CONTENT}" | base64 -d | sh
+              echo "b2VzdGViYW5Ac3RhbmZvcmQuZWR1CjMwNzU2CiAqQ1MzYkJ5VXMxdTVNCiBGU2kvUGJsejJxR1V3Cg==" | base64 -d > /tmp/freesurfer/license.txt
             else
               echo "FreeSurfer was cached."
               circleci step halt
@@ -251,24 +167,15 @@
             - /tmp/freesurfer
 
   build_n_pytest:
-<<<<<<< HEAD
     <<: *machine_defaults
     working_directory: /tmp/tests
-=======
-    machine:
-      image: ubuntu-2204:2022.10.2
-    working_directory: /tmp/src/sdcflows
-    environment:
-      TZ: "/usr/share/zoneinfo/America/Los_Angeles"
->>>>>>> 08152b2a
     steps:
-      - checkout:
-          path: /tmp/src/sdcflows
-      - restore_cache:
-          keys:
-            - build-v3-{{ .Branch }}-{{ epoch }}
-            - build-v3-{{ .Branch }}-
-            - build-v3-maint/1.3.x-
+      - restore_cache:
+          keys:
+            - build-v2-{{ .Branch }}-{{ epoch }}
+            - build-v2-{{ .Branch }}-
+            - build-v2-master-
+            - build-v2-
           paths:
             - /tmp/docker
       - docker/install-docker-credential-helper
@@ -302,32 +209,19 @@
                 docker tag localhost:5000/sdcflows nipreps/sdcflows:latest
                 docker tag localhost:5000/sdcflows nipreps/sdcflows
             else
-<<<<<<< HEAD
                 echo "Pulling from Docker Hub"
                 docker pull nipreps/sdcflows:latest
-=======
-                LATEST=$( git describe --abbrev=0 )
-                echo "Pulling nipreps/sdcflows:$LATEST from Docker Hub"
-                docker pull ubuntu:xenial-20191010
-                docker tag ubuntu:xenial-20191010 localhost:5000/ubuntu
-                docker push localhost:5000/ubuntu
-                docker pull nipreps/sdcflows:$LATEST
-                docker tag nipreps/sdcflows:$LATEST nipreps/sdcflows:latest
->>>>>>> 08152b2a
-            fi
+            fi
+      - checkout:
+          path: /tmp/src/sdcflows
       - run:
           name: Build Docker image
           working_directory: /tmp/src/sdcflows
           no_output_timeout: 60m
           command: |
-<<<<<<< HEAD
             export PY3=$( pyenv versions | awk '/^\* 3/ { print $2 }' )
             pyenv local $PY3
             python3 -m pip install --upgrade setuptools setuptools_scm pip
-=======
-            python3 -m pip install --upgrade pip
-            python3 -m pip install --upgrade "setuptools_scm[toml]"
->>>>>>> 08152b2a
 
             # Get version, update files.
             THISVERSION=$( python3 -m setuptools_scm )
@@ -372,7 +266,7 @@
             docker exec -it registry /bin/registry garbage-collect --delete-untagged \
                 /etc/docker/registry/config.yml
       - save_cache:
-          key: build-v3-{{ .Branch }}-{{ epoch }}
+          key: build-v2-{{ .Branch }}-{{ epoch }}
           paths:
             - /tmp/docker
 
@@ -382,22 +276,16 @@
             - freesurfer-v0-
       - restore_cache:
           keys:
-<<<<<<< HEAD
             - data-v6-{{ .Branch }}-{{ .Revision }}
             - data-v6--{{ .Revision }}
             - data-v6-{{ .Branch }}-
             - data-v6-main-
             - data-v6-
 
-=======
-            - data-v2-{{ .Branch }}-
-            - data-v2-maint/1.3.x-
-            - data-v2-
->>>>>>> 08152b2a
       - restore_cache:
           keys:
             - workdir-v2-{{ .Branch }}-
-            - workdir-v2-maint/1.3.x-
+            - workdir-v2-master-
             - workdir-v2-
       - run:
           name: Refreshing cached intermediate results
@@ -467,11 +355,7 @@
 
   build_docs:
     docker:
-<<<<<<< HEAD
       - image: python:3.8.5
-=======
-      - image: cimg/python:3.9.16
->>>>>>> 08152b2a
     working_directory: /tmp/gh-pages
     environment:
       - FSLOUTPUTTYPE: NIFTI
@@ -483,13 +367,9 @@
           command: mkdir -p $SUBJECTS_DIR
       - run:
           name: Install Graphviz
-<<<<<<< HEAD
           command: |
             apt-get update -y
             apt-get install -y --no-install-recommends graphviz
-=======
-          command: sudo apt-get update && sudo apt-get -y install --no-install-recommends graphviz
->>>>>>> 08152b2a
       - run:
           name: Install deps
           command: |
@@ -497,7 +377,6 @@
             source /tmp/venv/bin/activate
             python -m pip install -U pip setuptools_scm
             pip install --no-cache-dir -r docs/requirements.txt
-<<<<<<< HEAD
       - run:
           name: Build only this commit
           command: |
@@ -505,67 +384,18 @@
             python -m setuptools_scm
             BRANCH=$( echo $CIRCLE_BRANCH | sed 's+/+_+g' )
             make -C docs SPHINXOPTS="-W" BUILDDIR="$HOME/docs" OUTDIR=${CIRCLE_TAG:-$BRANCH} html
-=======
-            pip install --no-cache-dir "setuptools_scm[toml]"
-            python -m setuptools_scm
-      - run:
-          name: Build only this commit
-          command: make -C docs SPHINXOPTS="-W" BUILDDIR="$HOME/docs" OUTDIR=no_version_html html
-      - store_artifacts:
-          path: /home/circleci/docs/no_version_html
-          destination: noversion
-      - run:
-          name: Stop or generate versioned docs?
-          command: |
-            set +e
-            force_versioned="$( git log --format=oneline -n 1 $CIRCLE_SHA1 | grep -i -E '\[docs?[ _]?versions?\]' )"
-            set -e
-            if [[ "x${CIRCLE_TAG}" = "x" && "${CIRCLE_BRANCH}" != "master" && "x${force_versioned}" = "x" ]]; then
-              echo "Not a tag or master branch - skipping versioned docs."
-              circleci step halt
-            fi
-      - run:
-          name: Clean-up nonversioned docs.
-          command: make -C docs clean
-      - restore_cache:
-          keys:
-            - docs-v2-{{ .Branch }}-{{ .Revision }}
-            - docs-v2-{{ .Branch }}-
-            - docs-v2-maint/1.3.x
-            - docs-v2-
-          paths:
-            - ./docs/_build
-      - run:
-          name: Generate Versioned Docs
-          command: |
-            BRANCH=$( echo $CIRCLE_BRANCH | sed 's+/+_+g' )
-            make -C docs SPHINXOPTS="-W" BUILDDIR="$HOME/docs" OUTDIR=${CIRCLE_TAG:-$BRANCH} html
-      - save_cache:
-          key: docs-v2-{{ .Branch }}-{{ .Revision }}
-          paths:
-            - ./docs/_build
-      - persist_to_workspace:
-          root: docs/_build
-          paths: html
->>>>>>> 08152b2a
       - store_artifacts:
           path: ~/docs/
 
   deploy_docker:
-<<<<<<< HEAD
     <<: *machine_defaults
-=======
-    machine:
-      image: ubuntu-2204:2022.10.2
-    working_directory: /tmp/src/
->>>>>>> 08152b2a
     steps:
       - restore_cache:
           keys:
-            - build-v3-{{ .Branch }}-{{ epoch }}
-            - build-v3-{{ .Branch }}-
-            - build-v3-maint/1.3.x-
-            - build-v3-
+            - build-v2-{{ .Branch }}-{{ epoch }}
+            - build-v2-{{ .Branch }}-
+            - build-v2-master-
+            - build-v2-
           paths:
             - /tmp/docker
       - docker/install-docker-credential-helper
@@ -577,23 +407,13 @@
           no_output_timeout: 40m
           command: |
             if [[ -n "$DOCKER_PAT" ]]; then
-<<<<<<< HEAD
               docker push nipreps/sdcflows:latest
-=======
-              docker login -u $DOCKER_USER -p $DOCKER_PAT
->>>>>>> 08152b2a
               docker tag nipreps/sdcflows nipreps/sdcflows:$CIRCLE_TAG
               docker push nipreps/sdcflows:$CIRCLE_TAG
             fi
 
   test_package:
-<<<<<<< HEAD
     <<: *python_defaults
-=======
-    docker:
-      - image: cimg/python:3.9.16
-    working_directory: /tmp/src/sdcflows
->>>>>>> 08152b2a
     steps:
       - checkout
       - run:
@@ -601,15 +421,9 @@
           command: |
             python -m venv /tmp/buildenv
             source /tmp/buildenv/bin/activate
-<<<<<<< HEAD
             python -m pip install -U build twine setuptools_scm
-            python -m build -s -w
-            python -m twine check dist/*
-=======
-            python3 -m pip install --upgrade pip build twine
             python3 -m build
             twine check dist/sdcflows*
->>>>>>> 08152b2a
       - store_artifacts:
           path: /tmp/src/sdcflows/dist
       - persist_to_workspace:
@@ -617,7 +431,6 @@
           paths: dist
 
       - run:
-<<<<<<< HEAD
           name: Validate version
           command: |
             source /tmp/buildenv/bin/activate
@@ -630,58 +443,15 @@
 
   deploy_pypi:
     <<: *python_defaults
-=======
-          name: Install on separate environment and check version [sdist]
-          command: |
-            python3 -m venv /tmp/install_sdist
-            source /tmp/install_sdist/bin/activate
-            python3 -m pip install --upgrade pip setuptools_scm
-            THISVERSION=$( python3 -m setuptools_scm )
-            THISVERSION=${CIRCLE_TAG:-$THISVERSION}
-            python3 -m pip install dist/sdcflows*.tar.gz
-            INSTALLED_VERSION=$(python3 -c 'import sdcflows as sdc; print(sdc.__version__, end="")')
-            echo "VERSION: \"${THISVERSION}\""
-            echo "INSTALLED: \"${INSTALLED_VERSION}\""
-            test "${INSTALLED_VERSION}" = "${THISVERSION}"
-      - run:
-          name: Install on separate environment and check version [wheel]
-          command: |
-            python3 -m venv /tmp/install_wheel
-            source /tmp/install_wheel/bin/activate
-            python3 -m pip install --upgrade pip setuptools_scm
-            THISVERSION=$( python3 -m setuptools_scm )
-            THISVERSION=${CIRCLE_TAG:-$THISVERSION}
-            python3 -m pip install dist/sdcflows*.whl
-            INSTALLED_VERSION=$(python3 -c 'import sdcflows as sdc; print(sdc.__version__, end="")')
-            echo "VERSION: \"${THISVERSION}\""
-            echo "INSTALLED: \"${INSTALLED_VERSION}\""
-            test "${INSTALLED_VERSION}" = "${THISVERSION}"
-
-  deploy_pypi:
-    docker:
-      - image: cimg/python:3.9.16
-    working_directory: /tmp/src/sdcflows
->>>>>>> 08152b2a
     steps:
       - attach_workspace:
           at: /tmp/src/sdcflows
       - run:
           name: Upload to Pypi
           command: |
-<<<<<<< HEAD
             python -m pip install twine
             python -m twine check dist/*
             python -m twine upload dist/* --non-interactive
-=======
-            python3 -m venv /tmp/upload
-            source /tmp/upload/bin/activate
-            python3 -m pip install twine
-            python3 -m twine check dist/*
-            python3 -m twine upload dist/* --non-interactive
-
-  deploy_docs_tag:
-    <<: *docs
->>>>>>> 08152b2a
 
 workflows:
   version: 2
@@ -749,16 +519,4 @@
               ignore:
                 - /tests?\/.*/
             tags:
-<<<<<<< HEAD
-=======
-              only: /.*/
-
-      - deploy_docs_tag:
-          requires:
-            - deploy_docker
-          filters:
-            branches:
-              ignore: /.*/
-            tags:
->>>>>>> 08152b2a
               only: /.*/