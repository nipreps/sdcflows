--- conflicted
+++ resolved
@@ -76,7 +76,6 @@
         usedefault=True,
         desc="generate a field, extrapolated outside the brain mask",
     )
-<<<<<<< HEAD
     zooms_min = traits.Union(
         traits.Float,
         traits.Tuple(traits.Float, traits.Float, traits.Float),
@@ -84,9 +83,7 @@
         usedefault=True,
         desc="limit minimum image zooms, set 0.0 to use the original image",
     )
-=======
     debug = traits.Bool(False, usedefault=True, desc="generate extra assets for debugging")
->>>>>>> fd53565e
 
 
 class _BSplineApproxOutputSpec(TraitedSpec):
@@ -171,28 +168,13 @@
 
         data = fmapnii.get_fdata(dtype="float32")
 
-<<<<<<< HEAD
         # Generate a numpy array with the mask
-=======
-        # Generate the output naming base
-        out_name = fname_presuffix(
-            self.inputs.in_data, suffix="_field", newpath=runtime.cwd
-        )
-        # Create a copy of the header for use below
-        hdr = fmapnii.header.copy()
-        hdr.set_data_dtype("float32")
-
->>>>>>> fd53565e
         mask = (
             np.ones_like(fmapnii.dataobj, dtype=bool) if masknii is None
             else np.asanyarray(masknii.dataobj) > 1e-4
         )
 
-<<<<<<< HEAD
         # Convert spacings to numpy arrays
-=======
-        # Massage bs_spacing input
->>>>>>> fd53565e
         bs_spacing = [np.array(sp, dtype="float32") for sp in self.inputs.bs_spacing]
 
         # Recenter the fieldmap
