# emacs: -*- mode: python; py-indent-offset: 4; indent-tabs-mode: nil -*-
# vi: set ft=python sts=4 ts=4 sw=4 et:
#
# Copyright 2021 The NiPreps Developers <nipreps@gmail.com>
#
# Licensed under the Apache License, Version 2.0 (the "License");
# you may not use this file except in compliance with the License.
# You may obtain a copy of the License at
#
#     http://www.apache.org/licenses/LICENSE-2.0
#
# Unless required by applicable law or agreed to in writing, software
# distributed under the License is distributed on an "AS IS" BASIS,
# WITHOUT WARRANTIES OR CONDITIONS OF ANY KIND, either express or implied.
# See the License for the specific language governing permissions and
# limitations under the License.
#
# We support and encourage derived works from this project, please read
# about our expectations at
#
#     https://www.nipreps.org/community/licensing/
#
"""Test fieldmap-less SDC-SyN."""

import json

<<<<<<< HEAD
import acres
=======
import numpy as np
import nibabel as nb
>>>>>>> f3b32fc4
import pytest
from nipype.pipeline import engine as pe

from .... import data
from ..syn import (
    init_syn_sdc_wf,
    init_syn_preprocessing_wf,
    _adjust_zooms,
    _set_dtype,
    _mm2vox,
    _warp_dir,
)


@pytest.mark.veryslow
@pytest.mark.slow
<<<<<<< HEAD
@pytest.mark.parametrize(
    ("n_bold", "coregister", "sd_prior"),
    [
        (1, True, True),
        # Switch to False once we have a transform in tests/data
        (2, True, False),
    ]
)
def test_syn_wf(tmpdir, datadir, workdir, outdir, sloppy_mode, n_bold, coregister, sd_prior):
=======
def test_syn_wf(tmpdir, datadir, workdir, outdir, sloppy_mode):
>>>>>>> f3b32fc4
    """Build and run an SDC-SyN workflow."""
    derivs_path = datadir / "ds000054" / "derivatives"
    smriprep = derivs_path / "smriprep-0.6" / "sub-100185" / "anat"

    wf = pe.Workflow(name="test_syn")

    prep_wf = init_syn_preprocessing_wf(
        omp_nthreads=4,
        debug=sloppy_mode,
        auto_bold_nss=True,
<<<<<<< HEAD
        sd_prior=sd_prior,
        coregister=coregister,
=======
        t1w_inversion=True,
>>>>>>> f3b32fc4
    )
    prep_wf.inputs.inputnode.in_epis = [
        str(
            datadir
            / "ds000054"
            / "sub-100185"
            / "func"
            / "sub-100185_task-machinegame_run-01_bold.nii.gz"
        ),
        str(
            datadir
            / "ds000054"
            / "sub-100185"
            / "func"
            / "sub-100185_task-machinegame_run-02_bold.nii.gz"
        ),
    ][:n_bold]
    prep_wf.inputs.inputnode.in_meta = [
        json.loads((datadir / "ds000054" / "task-machinegame_bold.json").read_text()),
    ] * n_bold
    prep_wf.inputs.inputnode.std2anat_xfm = str(
        smriprep / "sub-100185_from-MNI152NLin2009cAsym_to-T1w_mode-image_xfm.h5"
    )
    prep_wf.inputs.inputnode.in_anat = str(
        smriprep / "sub-100185_desc-preproc_T1w.nii.gz"
    )
    prep_wf.inputs.inputnode.mask_anat = str(
        smriprep / "sub-100185_desc-brain_mask.nii.gz"
    )
    if not coregister:
        test_data = acres.Loader('sdcflows.tests')
        prep_wf.inputs.inputnode.epi_ref = str(
            test_data('data/anat2epi_xfm.txt')
        )

    syn_wf = init_syn_sdc_wf(
        debug=sloppy_mode,
        sloppy=sloppy_mode,
        omp_nthreads=4,
    )

    # fmt: off
    wf.connect([
        (prep_wf, syn_wf, [
            ("outputnode.epi_ref", "inputnode.epi_ref"),
            ("outputnode.epi_mask", "inputnode.epi_mask"),
            ("outputnode.anat_ref", "inputnode.anat_ref"),
            ("outputnode.anat_mask", "inputnode.anat_mask"),
            ("outputnode.sd_prior", "inputnode.sd_prior"),
        ]),
    ])
    # fmt: on

    if outdir:
        from ...outputs import init_fmap_derivatives_wf, init_fmap_reports_wf

        outdir = outdir / "unittests" / "test_syn"
        fmap_derivatives_wf = init_fmap_derivatives_wf(
            output_dir=str(outdir),
            write_coeff=True,
            bids_fmap_id="sdcsyn",
        )
        fmap_derivatives_wf.inputs.inputnode.source_files = [
            str(
                derivs_path
                / "sdcflows-tests"
                / "sub-100185_task-machinegame_run-1_boldref.nii.gz"
            )
        ]
        fmap_derivatives_wf.inputs.inputnode.fmap_meta = {
            "PhaseEncodingDirection": "j-"
        }

        fmap_reports_wf = init_fmap_reports_wf(
            output_dir=str(outdir),
            fmap_type="sdcsyn",
        )
        fmap_reports_wf.inputs.inputnode.source_files = [
            str(
                derivs_path
                / "sdcflows-tests"
                / "sub-100185_task-machinegame_run-1_boldref.nii.gz"
            )
        ]

        # fmt: off
        wf.connect([
            (syn_wf, fmap_reports_wf, [
                ("outputnode.fmap", "inputnode.fieldmap"),
                ("outputnode.fmap_ref", "inputnode.fmap_ref"),
                ("outputnode.fmap_mask", "inputnode.fmap_mask")]),
            (syn_wf, fmap_derivatives_wf, [
                ("outputnode.fmap", "inputnode.fieldmap"),
                ("outputnode.fmap_ref", "inputnode.fmap_ref"),
                ("outputnode.fmap_coeff", "inputnode.fmap_coeff"),
            ]),
        ])
        # fmt: on

    if workdir:
        wf.base_dir = str(workdir)

    wf.run(plugin="Linear")


@pytest.mark.parametrize("laplacian_weight", [None, (0.5, 0.1), (0.8, -1.0)])
@pytest.mark.parametrize("sloppy", [True, False])
def test_syn_wf_inputs(sloppy, laplacian_weight):
    """Test the input validation of the SDC-SyN workflow."""
    from sdcflows.workflows.fit.syn import MAX_LAPLACIAN_WEIGHT

    laplacian_weight = (
        (0.1, 0.2)
        if laplacian_weight is None
        else (
            max(min(laplacian_weight[0], MAX_LAPLACIAN_WEIGHT), 0.0),
            max(min(laplacian_weight[1], MAX_LAPLACIAN_WEIGHT), 0.0),
        )
    )
    metric_weight = [
        [1.0 - laplacian_weight[0], laplacian_weight[0]],
        [1.0 - laplacian_weight[1], laplacian_weight[1]],
    ]

    wf = init_syn_sdc_wf(sloppy=sloppy, laplacian_weight=laplacian_weight)

    assert wf.inputs.syn.metric_weight == metric_weight


@pytest.mark.parametrize("sd_prior", [True, False])
def test_syn_preprocessing_wf_inputs(sd_prior):
    """Test appropriate instantiation of the SDC-SyN preprocessing workflow."""

    prep_wf = init_syn_preprocessing_wf(
        omp_nthreads=4,
        sd_prior=sd_prior,
        auto_bold_nss=True,
        t1w_inversion=True,
    )

    if not sd_prior:
        with pytest.raises(AttributeError):
            prep_wf.inputs.prior_msk.in_file
    else:
        assert prep_wf.inputs.prior_msk.thresh_low


@pytest.mark.parametrize("ants_version", ["2.2.0", "2.1.0", None])
def test_syn_wf_version(monkeypatch, ants_version):
    """Ensure errors are triggered with ANTs < 2.2."""
    from niworkflows.interfaces.fixes import FixHeaderRegistration as Registration

    monkeypatch.setattr(Registration, "version", ants_version)
    if ants_version == "2.1.0":
        with pytest.raises(RuntimeError):
            init_syn_sdc_wf(debug=True, sloppy=True, omp_nthreads=4)
    else:
        wf = init_syn_sdc_wf(debug=True, sloppy=True, omp_nthreads=4)
        assert (ants_version or "version unknown") in wf.__desc__


@pytest.mark.parametrize(
    "anat_res,epi_res,retval",
    [
        ((1.0, 1.0, 1.0), (2.0, 2.0, 2.0), (1.8, 1.8, 1.8)),
        ((1.8, 1.8, 1.8), (2.0, 2.0, 2.0), (1.9, 1.9, 1.9)),
        ((1.5, 1.5, 1.5), (1.8, 1.8, 1.8), (1.8, 1.8, 1.8)),
        ((1.8, 1.8, 1.8), (2.5, 2.5, 2.5), (2.15, 2.15, 2.15)),
    ],
)
def test_adjust_zooms(anat_res, epi_res, retval, tmpdir, datadir):
    """Exercise the adjust zooms function node."""
    import numpy as np
    import nibabel as nb

    tmpdir.chdir()
    nb.Nifti1Image(
        np.zeros((10, 10, 10)),
        np.diag(list(anat_res) + [1]),
        None,
    ).to_filename("anat.nii.gz")
    nb.Nifti1Image(
        np.zeros((10, 10, 10)),
        np.diag(list(epi_res) + [1]),
        None,
    ).to_filename("epi.nii.gz")

    assert _adjust_zooms("anat.nii.gz", "epi.nii.gz") == retval


@pytest.mark.parametrize(
    "in_dtype,out_dtype",
    [
        ("float32", "int16"),
        ("int16", "int16"),
        ("uint8", "int16"),
        ("float64", "int16"),
    ],
)
def test_ensure_dtype(in_dtype, out_dtype, tmpdir):
    """Exercise the set dtype function node."""
    import numpy as np
    import nibabel as nb

    tmpdir.chdir()
    nb.Nifti1Image(
        np.zeros((10, 10, 10), dtype=in_dtype),
        np.eye(4),
        None,
    ).to_filename(f"{in_dtype}.nii.gz")

    out_file = _set_dtype(f"{in_dtype}.nii.gz")
    if in_dtype == out_dtype:
        assert out_file == f"{in_dtype}.nii.gz"
    else:
        assert out_file == f"{in_dtype}_{out_dtype}.nii.gz"


def axcodes2aff(axcodes):
    """Return an affine matrix from axis codes."""
    return nb.orientations.inv_ornt_aff(
        nb.orientations.ornt_transform(
            nb.orientations.axcodes2ornt("RAS"),
            nb.orientations.axcodes2ornt(axcodes),
        ),
        (10, 10, 10),
    )


@pytest.mark.parametrize(
    ("fixed_ornt", "moving_ornt", "ijk", "index"),
    [
        ("RAS", "RAS", "i", 0),
        ("RAS", "RAS", "j", 1),
        ("RAS", "RAS", "k", 2),
        ("RAS", "PSL", "i", 1),
        ("RAS", "PSL", "j", 2),
        ("RAS", "PSL", "k", 0),
        ("PSL", "RAS", "i", 2),
        ("PSL", "RAS", "j", 0),
        ("PSL", "RAS", "k", 1),
    ],
)
def test_mm2vox(tmp_path, fixed_ornt, moving_ornt, ijk, index):
    fixed_path = tmp_path / "fixed.nii.gz"
    moving_path = tmp_path / "moving.nii.gz"

    # Use separate zooms to make identifying the conversion easier
    fixed_aff = np.diag((2, 3, 4, 1))
    nb.save(
        nb.Nifti1Image(np.zeros((10, 10, 10)), axcodes2aff(fixed_ornt) @ fixed_aff),
        fixed_path,
    )
    nb.save(
        nb.Nifti1Image(np.zeros((10, 10, 10)), axcodes2aff(moving_ornt)),
        moving_path,
    )

    config = json.loads(data.load.readable("sd_syn.json").read_text())

    params = config["transform_parameters"]
    mm_values = np.array([level[2] for level in params])

    vox_params = _mm2vox(str(moving_path), str(fixed_path), ijk, config)
    vox_values = [level[2] for level in vox_params]
    assert [
        mm_level[:2] == vox_level[:2] for mm_level, vox_level in zip(params, vox_params)
    ]
    assert np.array_equal(vox_values, mm_values / [2, 3, 4][index])


@pytest.mark.parametrize(
    ("fixed_ornt", "moving_ornt", "ijk", "index"),
    [
        ("RAS", "RAS", "i", 0),
        ("RAS", "RAS", "j", 1),
        ("RAS", "RAS", "k", 2),
        ("RAS", "PSL", "i", 1),
        ("RAS", "PSL", "j", 2),
        ("RAS", "PSL", "k", 0),
        ("PSL", "RAS", "i", 2),
        ("PSL", "RAS", "j", 0),
        ("PSL", "RAS", "k", 1),
    ],
)
def test_warp_dir(tmp_path, fixed_ornt, moving_ornt, ijk, index):
    fixed_path = tmp_path / "fixed.nii.gz"
    moving_path = tmp_path / "moving.nii.gz"

    nb.save(
        nb.Nifti1Image(np.zeros((10, 10, 10)), axcodes2aff(fixed_ornt)),
        fixed_path,
    )
    nb.save(
        nb.Nifti1Image(np.zeros((10, 10, 10)), axcodes2aff(moving_ornt)),
        moving_path,
    )

    for nlevels in range(1, 3):
        deformations = _warp_dir(str(moving_path), str(fixed_path), ijk, nlevels)
        assert len(deformations) == nlevels
        for val in deformations:
            assert val == [1.0 if i == index else 0.1 for i in range(3)]<|MERGE_RESOLUTION|>--- conflicted
+++ resolved
@@ -24,12 +24,9 @@
 
 import json
 
-<<<<<<< HEAD
 import acres
-=======
 import numpy as np
 import nibabel as nb
->>>>>>> f3b32fc4
 import pytest
 from nipype.pipeline import engine as pe
 
@@ -46,19 +43,14 @@
 
 @pytest.mark.veryslow
 @pytest.mark.slow
-<<<<<<< HEAD
 @pytest.mark.parametrize(
     ("n_bold", "coregister", "sd_prior"),
     [
-        (1, True, True),
-        # Switch to False once we have a transform in tests/data
-        (2, True, False),
+        (1, True),
+        (2, True),
     ]
 )
-def test_syn_wf(tmpdir, datadir, workdir, outdir, sloppy_mode, n_bold, coregister, sd_prior):
-=======
-def test_syn_wf(tmpdir, datadir, workdir, outdir, sloppy_mode):
->>>>>>> f3b32fc4
+def test_syn_wf(tmpdir, datadir, workdir, outdir, sloppy_mode, n_bold, coregister):
     """Build and run an SDC-SyN workflow."""
     derivs_path = datadir / "ds000054" / "derivatives"
     smriprep = derivs_path / "smriprep-0.6" / "sub-100185" / "anat"
@@ -69,12 +61,7 @@
         omp_nthreads=4,
         debug=sloppy_mode,
         auto_bold_nss=True,
-<<<<<<< HEAD
-        sd_prior=sd_prior,
         coregister=coregister,
-=======
-        t1w_inversion=True,
->>>>>>> f3b32fc4
     )
     prep_wf.inputs.inputnode.in_epis = [
         str(
