"""Test phase-difference type of fieldmaps."""
import pytest
from niworkflows.interfaces.bids import DerivativesDataSink
from nipype.pipeline import engine as pe

from ..phdiff import init_phdiff_wf, Workflow


@pytest.mark.parametrize('dataset', [
    'ds001600',
    'testdata',
])
def test_workflow(bids_layouts, tmpdir, output_path, dataset, workdir):
    """Test creation of the workflow."""
    tmpdir.chdir()

    data = bids_layouts[dataset]
<<<<<<< HEAD
    wf = Workflow(name='tstworkflow')
    phdiff_wf = init_phdiff_wf(omp_nthreads=1, fmap_bspline=False)
=======
    wf = Workflow(name='phdiff_%s' % dataset)
    phdiff_wf = init_phdiff_wf(omp_nthreads=2, fmap_bspline=False)
>>>>>>> a32778f7
    phdiff_wf.inputs.inputnode.magnitude = data.get(
        suffix=['magnitude1', 'magnitude2'],
        acq='v4',
        return_type='file',
        extension=['.nii', '.nii.gz'])

    phdiff_file = data.get(suffix='phasediff', acq='v4',
                           extension=['.nii', '.nii.gz'])[0]

    phdiff_wf.inputs.inputnode.phasediff = phdiff_file.path
    phdiff_wf.inputs.inputnode.metadata = phdiff_file.get_metadata()

    if output_path:
        from ...interfaces.reportlets import FieldmapReportlet
        rep = pe.Node(FieldmapReportlet(), 'simple_report')

        dsink = pe.Node(DerivativesDataSink(
            base_directory=str(output_path), keep_dtype=True), name='dsink')
        dsink.interface.out_path_base = 'sdcflows'
        dsink.inputs.source_file = phdiff_file.path

        wf.connect([
            (phdiff_wf, rep, [
                ('outputnode.fmap', 'fieldmap'),
                ('outputnode.fmap_ref', 'reference'),
                ('outputnode.fmap_mask', 'mask')]),
            (rep, dsink, [('out_report', 'in_file')]),
        ])
    else:
        wf.add_nodes([phdiff_wf])

<<<<<<< HEAD
=======
    if workdir:
        wf.base_dir = str(workdir)

>>>>>>> a32778f7
    wf.run()


def test_phases_workflow(bids_layouts, tmpdir, output_path):
    """Test creation of the workflow."""
    tmpdir.chdir()

    data = bids_layouts['ds001600']
    wf = Workflow(name='tstphasesworkflow')
    phdiff_wf = init_phdiff_wf(omp_nthreads=1, fmap_bspline=False, create_phasediff=True)
    phdiff_wf.inputs.inputnode.magnitude = data.get(
        suffix=['magnitude1', 'magnitude2'],
        acq='v2',
        return_type='file',
        extension=['.nii', '.nii.gz'])

    phase1_file = data.get(suffix='phase1', acquisition='v2',
                           extension=['.nii', '.nii.gz'])[0]
    phase2_file = data.get(suffix='phase2', acquisition='v2',
                           extension=['.nii', '.nii.gz'])[0]

    phdiff_wf.inputs.inputnode.phase1 = phase1_file.path
    phdiff_wf.inputs.inputnode.phase2 = phase2_file.path
    phdiff_wf.inputs.inputnode.phase1_metadata = phase1_file.get_metadata()
    phdiff_wf.inputs.inputnode.phase2_metadata = phase2_file.get_metadata()

    if output_path:
        from ...interfaces.reportlets import FieldmapReportlet
        rep = pe.Node(FieldmapReportlet(), 'simple_report')

        dsink = pe.Node(DerivativesDataSink(
            base_directory=str(output_path), keep_dtype=True), name='dsink')
        dsink.interface.out_path_base = 'sdcflows'
        dsink.inputs.source_file = phase1_file.path

        wf.connect([
            (phdiff_wf, rep, [
                ('outputnode.fmap', 'fieldmap'),
                ('outputnode.fmap_ref', 'reference'),
                ('outputnode.fmap_mask', 'mask')]),
            (rep, dsink, [('out_report', 'in_file')]),
        ])
    else:
        wf.add_nodes([phdiff_wf])

    wf.run()<|MERGE_RESOLUTION|>--- conflicted
+++ resolved
@@ -15,13 +15,8 @@
     tmpdir.chdir()
 
     data = bids_layouts[dataset]
-<<<<<<< HEAD
-    wf = Workflow(name='tstworkflow')
-    phdiff_wf = init_phdiff_wf(omp_nthreads=1, fmap_bspline=False)
-=======
     wf = Workflow(name='phdiff_%s' % dataset)
     phdiff_wf = init_phdiff_wf(omp_nthreads=2, fmap_bspline=False)
->>>>>>> a32778f7
     phdiff_wf.inputs.inputnode.magnitude = data.get(
         suffix=['magnitude1', 'magnitude2'],
         acq='v4',
@@ -53,12 +48,54 @@
     else:
         wf.add_nodes([phdiff_wf])
 
-<<<<<<< HEAD
-=======
     if workdir:
         wf.base_dir = str(workdir)
 
->>>>>>> a32778f7
+    wf.run()
+
+
+def test_phases_workflow(bids_layouts, tmpdir, output_path):
+    """Test creation of the workflow."""
+    tmpdir.chdir()
+
+    data = bids_layouts['ds001600']
+    wf = Workflow(name='tstphasesworkflow')
+    phdiff_wf = init_phdiff_wf(omp_nthreads=1, fmap_bspline=False, create_phasediff=True)
+    phdiff_wf.inputs.inputnode.magnitude = data.get(
+        suffix=['magnitude1', 'magnitude2'],
+        acq='v2',
+        return_type='file',
+        extension=['.nii', '.nii.gz'])
+
+    phase1_file = data.get(suffix='phase1', acquisition='v2',
+                           extension=['.nii', '.nii.gz'])[0]
+    phase2_file = data.get(suffix='phase2', acquisition='v2',
+                           extension=['.nii', '.nii.gz'])[0]
+
+    phdiff_wf.inputs.inputnode.phase1 = phase1_file.path
+    phdiff_wf.inputs.inputnode.phase2 = phase2_file.path
+    phdiff_wf.inputs.inputnode.phase1_metadata = phase1_file.get_metadata()
+    phdiff_wf.inputs.inputnode.phase2_metadata = phase2_file.get_metadata()
+
+    if output_path:
+        from ...interfaces.reportlets import FieldmapReportlet
+        rep = pe.Node(FieldmapReportlet(), 'simple_report')
+
+        dsink = pe.Node(DerivativesDataSink(
+            base_directory=str(output_path), keep_dtype=True), name='dsink')
+        dsink.interface.out_path_base = 'sdcflows'
+        dsink.inputs.source_file = phase1_file.path
+
+        wf.connect([
+            (phdiff_wf, rep, [
+                ('outputnode.fmap', 'fieldmap'),
+                ('outputnode.fmap_ref', 'reference'),
+                ('outputnode.fmap_mask', 'mask')]),
+            (rep, dsink, [('out_report', 'in_file')]),
+        ])
+    else:
+        wf.add_nodes([phdiff_wf])
+
     wf.run()
 
 
